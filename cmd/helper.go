package cmd

import (
	"bufio"
	"errors"
	"fmt"
	"io"
	"os"
	"os/user"
	"path/filepath"
	"strings"

	"github.com/metal-stack/metal-lib/auth"
	"github.com/metal-stack/metalctl/pkg/api"

	metalgo "github.com/metal-stack/metal-go"
	"gopkg.in/yaml.v3"

	"github.com/spf13/viper"
)

func atLeastOneViperStringFlagGiven(flags ...string) bool {
	for _, flag := range flags {
		if viper.GetString(flag) != "" {
			return true
		}
	}
	return false
}

func atLeastOneViperStringSliceFlagGiven(flags ...string) bool {
	for _, flag := range flags {
		if len(viper.GetStringSlice(flag)) > 0 {
			return true
		}
	}
	return false
}

func atLeastOneViperBoolFlagGiven(flags ...string) bool {
	for _, flag := range flags {
		if viper.GetBool(flag) {
			return true
		}
	}
	return false
}

func atLeastOneViperInt64FlagGiven(flags ...string) bool {
	for _, flag := range flags {
		if viper.GetInt64(flag) != 0 {
			return true
		}
	}
	return false
}

func viperString(flag string) *string {
	if viper.GetString(flag) == "" {
		return nil
	}
	value := viper.GetString(flag)
	return &value
}

func viperStringSlice(flag string) []string {
	value := viper.GetStringSlice(flag)
	if len(value) == 0 {
		return nil
	}
	return value
}

func viperBool(flag string) *bool {
	if !viper.GetBool(flag) {
		return nil
	}
	value := viper.GetBool(flag)
	return &value
}

func viperInt64(flag string) *int64 {
	if viper.GetInt64(flag) == 0 {
		return nil
	}
	value := viper.GetInt64(flag)
	return &value
}

func parseNetworks(values []string) ([]metalgo.MachineAllocationNetwork, error) {
	nets := []metalgo.MachineAllocationNetwork{}
	for _, netWithFlag := range values {
		id, autoAcquire, err := splitNetwork(netWithFlag)
		if err != nil {
			return nil, err
		}

		net := metalgo.MachineAllocationNetwork{
			Autoacquire: autoAcquire,
			NetworkID:   id,
		}
		nets = append(nets, net)
	}
	return nets, nil
}

func splitNetwork(value string) (string, bool, error) {
	splitNets := strings.SplitN(value, ":", 2)
	id := splitNets[0]
	if len(splitNets) > 1 {
		mode := strings.ToLower(splitNets[1])
		switch mode {
		// case NETWORK:auto
		case "auto":
			return id, true, nil
		// case NETWORK:noauto
		case "noauto":
			return id, false, nil
		// case NETWORK:<illegal value>
		default:
			return "", false, fmt.Errorf("illegal mode: %s", mode)
		}
	}
	// case: NETWORK, defaults to NETWORK:auto
	return id, true, nil
}

// func shortID(machineID string) string {
// 	result := strings.ReplaceAll(machineID, "00000000-", "")
// 	result = strings.ReplaceAll(result, "0000-", "")
// 	return result
// }

// func longID(shortID string) string {
// 	machineIDPattern := []byte("00000000-0000-0000-0000-000000000000")
// 	longIDLength := len(machineIDPattern)
// 	result := machineIDPattern
// 	shortIDSlice := []byte(strings.TrimSpace(shortID))
// 	for i := len(shortID) - 1; i >= 0; i-- {
// 		pos := longIDLength - i - 1
// 		shortPos := len(shortIDSlice) - i - 1
// 		result[pos] = shortIDSlice[shortPos]
// 	}
// 	return string(result)
// }

<<<<<<< HEAD
func humanizeDuration(duration time.Duration) string {
	days := int64(duration.Hours() / 24)
	hours := int64(math.Mod(duration.Hours(), 24))
	minutes := int64(math.Mod(duration.Minutes(), 60))
	seconds := int64(math.Mod(duration.Seconds(), 60))

	chunks := []struct {
		singularName string
		amount       int64
	}{
		{"d", days},
		{"h", hours},
		{"m", minutes},
		{"s", seconds},
	}

	parts := []string{}

	for _, chunk := range chunks {
		switch chunk.amount {
		case 0:
			continue
		default:
			parts = append(parts, fmt.Sprintf("%d%s", chunk.amount, chunk.singularName))
		}
	}

	if len(parts) == 0 {
		return "0s"
	}
	if len(parts) > 2 {
		parts = parts[:2]
	}
	return strings.Join(parts, " ")
}

// strValue returns the value of a string pointer of not nil, otherwise empty string
func strValue(strPtr *string) string {
	if strPtr != nil {
		return *strPtr
	}
	return ""
}

func boolPtr(b bool) *bool {
	return &b
}

// genericObject transforms the input to a struct which has fields with the same name as in the json struct.
// this is handy for template rendering as the output of -o json|yaml can be used as the input for the template
func genericObject(input interface{}) map[string]interface{} {
	b, err := json.Marshal(input)
	if err != nil {
		fmt.Printf("unable to marshall input:%v", err)
		os.Exit(1)
	}
	var result interface{}
	err = json.Unmarshal(b, &result)
	if err != nil {
		fmt.Printf("unable to unmarshal input:%v", err)
		os.Exit(1)
	}
	return result.(map[string]interface{})
}

=======
>>>>>>> 9f7fcb98
func labelsFromTags(tags []string) map[string]string {
	labels := make(map[string]string)
	for _, tag := range tags {
		parts := strings.Split(tag, "=")
		partslen := len(parts)
		switch partslen {
		case 1:
			labels[tag] = "true"
		case 2:
			labels[parts[0]] = parts[1]
		default:
			values := strings.Join(parts[1:], "")
			labels[parts[0]] = values
		}
	}
	return labels
}

// readFrom will either read from stdin (-) or a file path an marshall from yaml to data
func readFrom(from string, data interface{}, f func(target interface{})) error {
	var reader io.Reader
	var err error
	switch from {
	case "-":
		reader = os.Stdin
	default:
		reader, err = os.Open(from)
		if err != nil {
			return fmt.Errorf("unable to open %s %w", from, err)
		}
	}
	dec := yaml.NewDecoder(reader)
	for {
		err := dec.Decode(data)
		if errors.Is(err, io.EOF) {
			break
		}
		if err != nil {
			return fmt.Errorf("decode error: %w", err)
		}
		f(data)
	}
	return nil
}

const cloudContext = "cloudctl"

// getAuthContext reads AuthContext from given kubeconfig
func getAuthContext(kubeconfig string) (*auth.AuthContext, error) {
	cs, err := api.GetContexts()
	if err != nil {
		return nil, err
	}
	authContext, err := auth.GetAuthContext(kubeconfig, formatContextName(cloudContext, cs.CurrentContext))
	if err != nil {
		return nil, err
	}

	if !authContext.AuthProviderOidc {
		return nil, fmt.Errorf("active user %s has no oidc authProvider, check config", authContext.User)
	}

	return &authContext, nil
}

// formatContextName returns the contextName for the given suffix. suffix can be empty.
func formatContextName(prefix string, suffix string) string {
	contextName := prefix
	if suffix != "" {
		contextName = fmt.Sprintf("%s-%s", cloudContext, suffix)
	}
	return contextName
}

func annotationsAsMap(annotations []string) (map[string]string, error) {
	result := make(map[string]string)
	for _, a := range annotations {
		parts := strings.Split(strings.TrimSpace(a), "=")
		if len(parts) != 2 {
			return result, fmt.Errorf("given annotation %s does not contain exactly one =", a)
		}
		result[parts[0]] = parts[1]
	}
	return result, nil
}

// Prompt the user to given compare text
func Prompt(msg, compare string) error {
	fmt.Print(msg + " ")
	scanner := bufio.NewScanner(os.Stdin)
	scanner.Scan()
	if err := scanner.Err(); err != nil {
		panic(err)
	}
	text := scanner.Text()
	if text != compare {
		return fmt.Errorf("unexpected answer given (%q), aborting...", text)
	}
	return nil
}
func searchSSHKey() (string, error) {
	currentUser, err := user.Current()
	if err != nil {
		return "", fmt.Errorf("unable to determine current user for expanding userdata path:%w", err)
	}
	homeDir := currentUser.HomeDir
	defaultDir := filepath.Join(homeDir, "/.ssh/")
	var key string
	for _, k := range defaultSSHKeys {
		possibleKey := filepath.Join(defaultDir, k)
		_, err := os.ReadFile(possibleKey)
		if err == nil {
			fmt.Printf("using SSH identity: %s. Another identity can be specified with --sshidentity/-p\n",
				possibleKey)
			key = possibleKey
			break
		}
	}

	if key == "" {
		return "", fmt.Errorf("failure to locate a SSH identity in default location (%s). "+
			"Another identity can be specified with --sshidentity/-p\n", defaultDir)
	}
	return key, nil
}

func readFromFile(filePath string) (string, error) {
	currentUser, err := user.Current()
	if err != nil {
		return "", fmt.Errorf("unable to determine current user for expanding userdata path:%w", err)
	}
	homeDir := currentUser.HomeDir

	if filePath == "~" {
		filePath = homeDir
	} else if strings.HasPrefix(filePath, "~/") {
		filePath = filepath.Join(homeDir, filePath[2:])
	}

	content, err := os.ReadFile(filePath)
	if err != nil {
		return "", fmt.Errorf("unable to read from given file %s error:%w", filePath, err)
	}
	return strings.TrimSpace(string(content)), nil
}<|MERGE_RESOLUTION|>--- conflicted
+++ resolved
@@ -2,13 +2,16 @@
 
 import (
 	"bufio"
+	"encoding/json"
 	"errors"
 	"fmt"
 	"io"
+	"math"
 	"os"
 	"os/user"
 	"path/filepath"
 	"strings"
+	"time"
 
 	"github.com/metal-stack/metal-lib/auth"
 	"github.com/metal-stack/metalctl/pkg/api"
@@ -144,7 +147,6 @@
 // 	return string(result)
 // }
 
-<<<<<<< HEAD
 func humanizeDuration(duration time.Duration) string {
 	days := int64(duration.Hours() / 24)
 	hours := int64(math.Mod(duration.Hours(), 24))
@@ -210,8 +212,6 @@
 	return result.(map[string]interface{})
 }
 
-=======
->>>>>>> 9f7fcb98
 func labelsFromTags(tags []string) map[string]string {
 	labels := make(map[string]string)
 	for _, tag := range tags {
