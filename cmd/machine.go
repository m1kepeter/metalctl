--- conflicted
+++ resolved
@@ -1205,215 +1205,13 @@
 	if len(filterOpts.Tags) > 0 {
 		mfr.Tags = filterOpts.Tags
 	}
+
 	resp, err := c.driver.MachineIPMIList(mfr)
 	if err != nil {
 		return err
 	}
 
-	res := getMachineIssues(resp.Machines)
-
-	return printer.Print(res)
-}
-
-func getMachineIssues(machines []*models.V1MachineIPMIResponse) MachineIssues {
-	only := viper.GetStringSlice("only")
-	omit := viper.GetStringSlice("omit")
-
-	var (
-		res      = api.MachineIssues{}
-		asnMap   = map[int64][]models.V1MachineIPMIResponse{}
-		bmcIPMap = map[string][]models.V1MachineIPMIResponse{}
-
-		conditionalAppend = func(issues api.Issues, issue api.Issue) api.Issues {
-			for _, o := range omit {
-				if issue.ShortName == o {
-					return issues
-				}
-			}
-
-			if len(only) > 0 {
-				for _, o := range only {
-					if issue.ShortName == o {
-						return append(issues, issue)
-					}
-				}
-				return issues
-			}
-
-			return append(issues, issue)
-		}
-	)
-
-<<<<<<< HEAD
-	for _, m := range machines {
-		var issues Issues
-=======
-	for _, m := range resp.Machines {
-		var issues api.Issues
->>>>>>> 9f7fcb98
-
-		if m.Partition == nil {
-			issues = conditionalAppend(issues, api.IssueNoPartition)
-		}
-
-		if m.Liveliness != nil {
-			switch *m.Liveliness {
-			case "Alive":
-			case "Dead":
-				issues = conditionalAppend(issues, api.IssueLivelinessDead)
-			case "Unknown":
-				issues = conditionalAppend(issues, api.IssueLivelinessUnknown)
-			default:
-				issues = conditionalAppend(issues, api.IssueLivelinessNotAvailable)
-			}
-		} else {
-			issues = conditionalAppend(issues, api.IssueLivelinessNotAvailable)
-		}
-
-		if m.Allocation == nil && len(m.Events.Log) > 0 && *m.Events.Log[0].Event == "Phoned Home" {
-			issues = conditionalAppend(issues, api.IssueFailedMachineReclaim)
-		}
-
-		if m.Events.IncompleteProvisioningCycles != nil &&
-			*m.Events.IncompleteProvisioningCycles != "" &&
-			*m.Events.IncompleteProvisioningCycles != "0" {
-			if m.Events != nil && len(m.Events.Log) > 0 && *m.Events.Log[0].Event == "Waiting" {
-				// Machine which are waiting are not considered to have issues
-			} else {
-				issues = conditionalAppend(issues, api.IssueIncompleteCycles)
-			}
-		}
-
-		if m.Ipmi != nil {
-			if m.Ipmi.Mac == nil || *m.Ipmi.Mac == "" {
-				issues = conditionalAppend(issues, api.IssueBMCWithoutMAC)
-			}
-
-			if m.Ipmi.Address == nil || *m.Ipmi.Address == "" {
-				issues = conditionalAppend(issues, api.IssueBMCWithoutIP)
-			} else {
-				entries := bmcIPMap[*m.Ipmi.Address]
-				entries = append(entries, *m)
-				bmcIPMap[*m.Ipmi.Address] = entries
-			}
-		}
-
-		if m.Allocation != nil && m.Allocation.Role != nil && *m.Allocation.Role == models.V1MachineAllocationRoleFirewall {
-			// collecting ASN overlaps
-			for _, n := range m.Allocation.Networks {
-				if n.Asn == nil {
-					continue
-				}
-
-				machines, ok := asnMap[*n.Asn]
-				if !ok {
-					machines = []models.V1MachineIPMIResponse{}
-				}
-
-				alreadyContained := false
-				for _, mm := range machines {
-					if *mm.ID == *m.ID {
-						alreadyContained = true
-						break
-					}
-				}
-
-				if alreadyContained {
-					continue
-				}
-
-				machines = append(machines, *m)
-				asnMap[*n.Asn] = machines
-			}
-		}
-
-		if len(issues) > 0 {
-			res[*m.ID] = api.MachineWithIssues{
-				Machine: *m,
-				Issues:  issues,
-			}
-		}
-	}
-
-	includeASN := true
-	for _, o := range omit {
-		if o == api.IssueASNUniqueness.ShortName {
-			includeASN = false
-			break
-		}
-	}
-
-	if includeASN {
-		for asn, ms := range asnMap {
-			if len(ms) < 2 {
-				continue
-			}
-
-			for _, m := range ms {
-				var sharedIDs []string
-				for _, mm := range ms {
-					if *m.ID == *mm.ID {
-						continue
-					}
-					sharedIDs = append(sharedIDs, *mm.ID)
-				}
-
-				mWithIssues, ok := res[*m.ID]
-				if !ok {
-					mWithIssues = api.MachineWithIssues{
-						Machine: m,
-					}
-				}
-				issue := api.IssueASNUniqueness
-				issue.Description = fmt.Sprintf("ASN (%d) not unique, shared with %s", asn, sharedIDs)
-				mWithIssues.Issues = append(mWithIssues.Issues, issue)
-				res[*m.ID] = mWithIssues
-			}
-		}
-	}
-
-	includeDistinctBMC := true
-	for _, o := range omit {
-		if o == api.IssueNonDistinctBMCIP.ShortName {
-			includeDistinctBMC = false
-			break
-		}
-	}
-
-	if includeDistinctBMC {
-		for ip, ms := range bmcIPMap {
-			if len(ms) < 2 {
-				continue
-			}
-
-			for _, m := range ms {
-				var sharedIDs []string
-				for _, mm := range ms {
-					if *m.ID == *mm.ID {
-						continue
-					}
-					sharedIDs = append(sharedIDs, *mm.ID)
-				}
-
-				mWithIssues, ok := res[*m.ID]
-				if !ok {
-					mWithIssues = api.MachineWithIssues{
-						Machine: m,
-					}
-				}
-				issue := api.IssueNonDistinctBMCIP
-				issue.Description = fmt.Sprintf("BMC IP (%s) not unique, shared with %s", ip, sharedIDs)
-				mWithIssues.Issues = append(mWithIssues.Issues, issue)
-				res[*m.ID] = mWithIssues
-			}
-		}
-	}
-
-<<<<<<< HEAD
-	return res
-=======
-	return output.New().Print(res)
->>>>>>> 9f7fcb98
+	return output.New().Print(api.GetMachineIssues(resp.Machines))
 }
 
 func (c *config) getMachineID(args []string) (string, error) {
